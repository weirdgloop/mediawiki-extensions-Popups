--- conflicted
+++ resolved
@@ -92,11 +92,6 @@
 			registerModel( type, selector, delay );
 			registerGatewayForPreviewType( type, gateway );
 			registerPreviewUI( type, renderFn, doNotRequireSummary );
-<<<<<<< HEAD
-			if ( subTypes ) {
-				subTypes.forEach( function ( subTypePreview ) {
-					registerPreviewUI( subTypePreview.type, subTypePreview.renderFn, subTypePreview.doNotRequireSummary );
-=======
 			// Only show if doesn't exist.
 			if ( canShowSettingForPreviewType( type ) ) {
 				registerSetting( type, userSettings.isPreviewTypeEnabled( type ) );
@@ -113,7 +108,6 @@
 						subTypePreview.renderFn,
 						subTypePreview.doNotRequireSummary
 					);
->>>>>>> 3567c401
 				} );
 			}
 			// Run initialization function if provided.
