{
	"@metadata": {
		"authors": [
			"Muhammad Shuaib"
		]
	},
	"popups-message": "جھلکیاں",
	"popups-desc": "جب صارف کسی صفحے کے ربط پر کرسر لے جائے تو اس صفحے کی ایک جھلک دکھاتا ہے",
	"popups-settings-title": "جھلکیاں",
	"popups-settings-option-page": "فعال کریں",
	"popups-settings-option-page-description": "کسی صفحے کے مطالعے کے دوران میں موضوع کی ہلکی سی جھلک",
	"popups-settings-option-reference": "حوالے کی جھلکیاں",
	"popups-settings-option-reference-description": "دوران مطالعہ میں حوالہ کی جھلکیاں دیکھیں",
	"popups-settings-save": "محفوظ کریں",
	"popups-settings-help-ok": "تکمیل",
	"popups-settings-cancel": "منسوخ",
	"popups-settings-help": "آپ صفحہ کے نیچے موجود ربط کی مدد سے ان نمائشوں کو دوبارہ فعال کر سکتے ہیں۔",
	"popups-settings-enable": "نمائش کی ترتیبات میں ترمیم کریں",
	"popups-settings-icon-gear-title": "نمائش کی ترتیبات میں تبدیلی کریں",
	"popups-preview-no-preview": "اس جھلک کو دکھانے میں کوئی مشکل درپیش ہے",
	"popups-preview-footer-read": "اس صفحہ میں جائیں",
	"popups-preview-disambiguation": "یہ عنوان ایک سے زائد صفحات سے متعلق ہے",
	"popups-preview-disambiguation-link": "مماثل صفحات دیکھیں",
	"prefs-reading": "مطالعے کی ترجیحات",
	"popups-prefs-optin": "صفحہ کی نمائش فعال کریں (یعنی دوران مطالعہ میں موضوع کی فوری نمائش ملاحظہ فرمائیں)",
	"popups-prefs-disable-nav-gadgets-info": "صفحہ کی جھلکیاں دیکھنے کے لیے آپ کو اپنے آلات سے [[$1|برخیزہ دریچے کو غیر فعال کرنا پڑے گا]]۔",
<<<<<<< HEAD
	"popups-prefs-conflicting-gadgets-info": "شاید کچھ آلات اور شخصی ترتیبات کی وجہ سے یہ سہولت درست کام نہ کرے۔ اگر آپ کو مشکل پیش آرہی ہو تو براہ کرم اپنے آلات اور صارف اسکرپٹ بشمول عالمی اسکرپٹ کو ایک بار جانچ لیں۔",
	"popups-prefs-navpopups-gadget-conflict-info": "آپ نے [[$1|نیوی گیشن پاپ اپ]] نامی آلہ کو فعال کر رکھا ہے، لہذا اس سہولت کی فراہم کردہ نمائش آپ کو نظر نہیں آئے گی۔ ہو سکتا ہے کہ آپ کی ویکی میں اس آلہ کا نام ذرا مختلف ہو۔ اگر آپ دشواریوں کا مستقل سامنا کر رہے ہیں تو آپ اپنے آلات اور اسکرپٹ (بشمول عالمی آلات) کا جائزہ لیں۔",
	"popups-prefs-reftooltips-gadget-conflict-info": "آپ نے [[$1|ابھرواں حوالے]] نامی آلہ کو فعال کر رکھا ہے، لہذا اس سہولت کی فراہم کردہ نمائش آپ کو نظر نہیں آئے گی۔ ہو سکتا ہے کہ آپ کی ویکی میں اس آلہ کا نام ذرا مختلف ہو۔ اگر آپ دشواریوں کا مستقل سامنا کر رہے ہیں تو آپ اپنے آلات اور اسکرپٹ (بشمول عالمی آلات) کا جائزہ لیں۔",
	"popups-prefs-reftooltips-and-navpopups-gadget-conflict-info": "آپ نے [[$1|نیوی گیشن پاپ اپ]] اور [[$1|ابھرواں حوالے]] نامی آلات کو فعال کر رکھا ہے، لہذا اس سہولت کی فراہم کردہ نمائش آپ کو نظر نہیں آئے گی۔ ہو سکتا ہے کہ آپ کی ویکی میں ان آلات کے نام ذرا مختلف ہوں۔ اگر آپ دشواریوں کا مستقل سامنا کر رہے ہیں تو آپ اپنے آلات اور اسکرپٹ (بشمول عالمی آلات) کا جائزہ لیں۔",
	"popups-refpreview-reference": "حوالہ",
	"popups-refpreview-book": "کتابی حوالہ",
	"popups-refpreview-journal": "رسالہ کا حوالہ",
	"popups-refpreview-news": "خبر کا حوالہ",
	"popups-refpreview-note": "حاشیہ",
	"popups-refpreview-web": "ویب کا حوالہ",
	"popups-refpreview-collapsible-placeholder": "اس حوالہ میں کوئی ایسی تصویر موجود ہے جو اس نمائش کے لیے موزوں نہیں۔",
	"popups-refpreview-user-preference-label": "حوالوں کی جھلک دیکھیں (صفحہ کے مطالعہ کے دوران میں حوالوں کی فوری نمائش دیکھیں)",
	"popups-refpreview-beta-feature-message": "حوالے کی جھلکیاں"
=======
	"popups-prefs-conflicting-gadgets-info": "شاید کچھ آلات اور شخصی ترتیبات کی وجہ سے یہ سہولت درست کام نہ کرے۔ اگر آپ کو مشکل پیش آرہی ہو تو براہ کرم اپنے آلات اور صارف اسکرپٹ بشمول عالمی اسکرپٹ کو ایک بار جانچ لیں۔"
>>>>>>> 3567c401
}<|MERGE_RESOLUTION|>--- conflicted
+++ resolved
@@ -24,21 +24,5 @@
 	"prefs-reading": "مطالعے کی ترجیحات",
 	"popups-prefs-optin": "صفحہ کی نمائش فعال کریں (یعنی دوران مطالعہ میں موضوع کی فوری نمائش ملاحظہ فرمائیں)",
 	"popups-prefs-disable-nav-gadgets-info": "صفحہ کی جھلکیاں دیکھنے کے لیے آپ کو اپنے آلات سے [[$1|برخیزہ دریچے کو غیر فعال کرنا پڑے گا]]۔",
-<<<<<<< HEAD
-	"popups-prefs-conflicting-gadgets-info": "شاید کچھ آلات اور شخصی ترتیبات کی وجہ سے یہ سہولت درست کام نہ کرے۔ اگر آپ کو مشکل پیش آرہی ہو تو براہ کرم اپنے آلات اور صارف اسکرپٹ بشمول عالمی اسکرپٹ کو ایک بار جانچ لیں۔",
-	"popups-prefs-navpopups-gadget-conflict-info": "آپ نے [[$1|نیوی گیشن پاپ اپ]] نامی آلہ کو فعال کر رکھا ہے، لہذا اس سہولت کی فراہم کردہ نمائش آپ کو نظر نہیں آئے گی۔ ہو سکتا ہے کہ آپ کی ویکی میں اس آلہ کا نام ذرا مختلف ہو۔ اگر آپ دشواریوں کا مستقل سامنا کر رہے ہیں تو آپ اپنے آلات اور اسکرپٹ (بشمول عالمی آلات) کا جائزہ لیں۔",
-	"popups-prefs-reftooltips-gadget-conflict-info": "آپ نے [[$1|ابھرواں حوالے]] نامی آلہ کو فعال کر رکھا ہے، لہذا اس سہولت کی فراہم کردہ نمائش آپ کو نظر نہیں آئے گی۔ ہو سکتا ہے کہ آپ کی ویکی میں اس آلہ کا نام ذرا مختلف ہو۔ اگر آپ دشواریوں کا مستقل سامنا کر رہے ہیں تو آپ اپنے آلات اور اسکرپٹ (بشمول عالمی آلات) کا جائزہ لیں۔",
-	"popups-prefs-reftooltips-and-navpopups-gadget-conflict-info": "آپ نے [[$1|نیوی گیشن پاپ اپ]] اور [[$1|ابھرواں حوالے]] نامی آلات کو فعال کر رکھا ہے، لہذا اس سہولت کی فراہم کردہ نمائش آپ کو نظر نہیں آئے گی۔ ہو سکتا ہے کہ آپ کی ویکی میں ان آلات کے نام ذرا مختلف ہوں۔ اگر آپ دشواریوں کا مستقل سامنا کر رہے ہیں تو آپ اپنے آلات اور اسکرپٹ (بشمول عالمی آلات) کا جائزہ لیں۔",
-	"popups-refpreview-reference": "حوالہ",
-	"popups-refpreview-book": "کتابی حوالہ",
-	"popups-refpreview-journal": "رسالہ کا حوالہ",
-	"popups-refpreview-news": "خبر کا حوالہ",
-	"popups-refpreview-note": "حاشیہ",
-	"popups-refpreview-web": "ویب کا حوالہ",
-	"popups-refpreview-collapsible-placeholder": "اس حوالہ میں کوئی ایسی تصویر موجود ہے جو اس نمائش کے لیے موزوں نہیں۔",
-	"popups-refpreview-user-preference-label": "حوالوں کی جھلک دیکھیں (صفحہ کے مطالعہ کے دوران میں حوالوں کی فوری نمائش دیکھیں)",
-	"popups-refpreview-beta-feature-message": "حوالے کی جھلکیاں"
-=======
 	"popups-prefs-conflicting-gadgets-info": "شاید کچھ آلات اور شخصی ترتیبات کی وجہ سے یہ سہولت درست کام نہ کرے۔ اگر آپ کو مشکل پیش آرہی ہو تو براہ کرم اپنے آلات اور صارف اسکرپٹ بشمول عالمی اسکرپٹ کو ایک بار جانچ لیں۔"
->>>>>>> 3567c401
 }