{
	"name": "Popups",
	"namemsg": "popups-message",
	"author": [
		"Prateek Saxena",
		"[https://www.mediawiki.org/wiki/Reading/Web/Team Readers Web Team]",
		"Yair Rand"
	],
	"url": "https://www.mediawiki.org/wiki/Extension:Popups",
	"descriptionmsg": "popups-desc",
	"license-name": "GPL-2.0-or-later",
	"requires": {
<<<<<<< HEAD
		"MediaWiki": ">= 1.39.0"
=======
		"MediaWiki": ">= 1.41"
>>>>>>> 403fca9f
	},
	"AutoloadNamespaces": {
		"Popups\\": "includes/"
	},
	"ConfigRegistry": {
		"popups": "GlobalVarConfig::newInstance"
	},
	"Hooks": {
		"BeforePageDisplay": "PopupsHooks",
		"ResourceLoaderGetConfigVars": "PopupsHooks",
		"GetPreferences": "PopupsHooks",
		"UserGetDefaultOptions": "PopupsHooks",
		"MakeGlobalVariablesScript": "PopupsHooks",
		"LocalUserCreated": "PopupsHooks",
		"GetBetaFeaturePreferences": "PopupsHooks",
		"ResourceLoaderRegisterModules": "PopupsHooks"
	},
	"HookHandlers": {
		"PopupsHooks": {
			"class": "Popups\\PopupsHooks",
			"services": [
				"UserOptionsManager"
			]
		}
	},
	"MessagesDirs": {
		"Popups": [
			"i18n"
		]
	},
	"attributes": {
		"EventLogging": {
			"Schemas": {
				"ReferencePreviewsPopups": "/analytics/legacy/referencepreviewspopups/1.1.0",
				"VirtualPageView": "/analytics/legacy/virtualpageview/1.0.0"
			}
		}
	},
	"config": {
		"PopupsVirtualPageViews": {
			"description": "@var bool: Whether the extension should log virtual pageviews.",
			"value": false
		},
		"PopupsHideOptInOnPreferencesPage": {
			"description": "@var bool: Whether the option to enable/disable Page Previews should be hidden on Preferences page. False by default",
			"value": false
		},
		"PopupsOptInDefaultState": {
			"description": "@var string:['1'|'0'] Default Page Previews visibility for old accounts. Has to be a string as a compatibility with beta feature settings. For more info see @T191888",
			"value": "1"
		},
		"PopupsOptInStateForNewAccounts": {
			"description": "@var string:['1'|'0'] Default Page Previews visibility for newly created accounts (from Q2 2018). For more info see @T191888",
			"value": "1"
		},
		"PopupsConflictingNavPopupsGadgetName": {
			"description": "@var string: Navigation popups gadget name",
			"value": "Navigation_popups"
		},
		"PopupsConflictingRefTooltipsGadgetName": {
			"description": "@var string: Name of a gadget that would cause duplicate reference preview popups. Known conflicting gadgets include \"ReferenceTooltips\", \"CiteTooltip\" alias \"RefTooltip\", \"ReferencePopups\", and \"tooltipRef\" (see T274353).",
			"value": "ReferenceTooltips"
		},
		"PopupsGateway": {
			"description": "Which gateway to use for fetching Popups data. Available options: [mwApiPlain|restbasePlain|restbaseHTML]. Full and always up to date list is available in src/gateway/index.js",
			"value": "mwApiPlain"
		},
		"PopupsRestGatewayEndpoint": {
			"description": "Specify a REST endpoint where summaries should be sourced from. Endpoint must meet the spec at https://www.mediawiki.org/wiki/Specs/Summary/1.2.0",
			"value": "/api/rest_v1/page/summary/"
		},
		"PopupsReferencePreviews": {
			"description": "Temporary feature flag to disable reference previews during developement.",
			"value": true
		},
		"PopupsReferencePreviewsBetaFeature": {
			"description": "Make Reference Previews a Beta feature.",
			"value": true
		},
		"PopupsStatsvSamplingRate": {
			"description": "Sampling rate for logging performance data to statsv.",
			"value": 0
		},
		"PopupsPageDisabled": {
			"description": "List of pages that should not show Popups. Includes subpages. These pages are subject to the HTML cache policy of the wiki. A purge on these pages maybe needed to see the effect of this configuration variable. Every excluded page should be defined by a canonical name, eg: Special:Userlogin",
			"value": [
				"Special:CreateAccount",
				"Special:GlobalRenameRequest",
				"Special:Userlogin",
				"Special:MergeAccount",
				"Special:ChangeCredentials",
				"Special:OAuthListConsumers",
				"Special:GlobalUserRights",
				"Special:Notifications",
				"Special:UserRights",
				"Special:Upload",
				"Special:VipsTest",
				"Special:ApiFeatureUsage",
				"Special:ExpandTemplates",
				"Special:GadgetUsage",
				"Special:GraphSandbox",
				"Special:TemplateSandbox",
				"Special:MostLinkedFiles",
				"Special:Book"
			]
		},
		"PopupsTextExtractsIntroOnly": {
			"description": "Whether we should extract intro text only or full page text. This is only applicable when using PopupsGateway=mwApiPlain.",
			"value": true
		}
	},
	"ResourceModules": {
		"ext.popups.icons": {
			"class": "ResourceLoaderOOUIIconPackModule",
			"selectorWithoutVariant": ".popups-icon--{name}",
			"icons": [
				"infoFilled",
				"settings"
			]
		},
		"ext.popups.images": {
			"selector": ".popups-icon--{name}",
			"class": "ResourceLoaderImageModule",
			"images": {
				"preview-generic": {
					"file": {
						"ltr": "resources/ext.popups.images/sad-face-ltr.svg",
						"rtl": "resources/ext.popups.images/sad-face-rtl.svg"
					}
				},
				"footer": {
					"file": {
						"ltr": "resources/ext.popups.images/footer-ltr.svg",
						"rtl": "resources/ext.popups.images/footer-rtl.svg"
					}
				}
			}
		},
		"ext.popups": {
<<<<<<< HEAD
			"targets": [
				"desktop",
				"mobile"
			],
			"scripts": [
=======
			"es6": true,
			"packageFiles": [
				{
					"name": "resources/ext.popups/types.json",
					"callback": "Popups\\PopupsHooks::getCustomPopupTypes"
				},
>>>>>>> 403fca9f
				"resources/ext.popups/index.js"
			]
		},
		"ext.popups.main": {
<<<<<<< HEAD
			"targets": [
				"desktop",
				"mobile"
			],
=======
			"es6": true,
>>>>>>> 403fca9f
			"scripts": [
				"resources/dist/index.js"
			],
			"styles": [
				"src/ui/index.less"
			],
			"messages": [
				"popups-settings-title",
				"popups-settings-option-page",
				"popups-settings-option-page-description",
				"popups-settings-option-reference",
				"popups-settings-option-reference-description",
				"popups-settings-save",
				"popups-settings-cancel",
				"popups-settings-enable",
				"popups-settings-icon-gear-title",
				"popups-settings-help",
				"popups-settings-help-ok",
				"popups-preview-no-preview",
				"popups-preview-footer-read",
				"popups-preview-disambiguation",
				"popups-preview-disambiguation-link",
				"popups-refpreview-reference",
				"popups-refpreview-book",
				"popups-refpreview-journal",
				"popups-refpreview-news",
				"popups-refpreview-note",
				"popups-refpreview-web",
				"popups-refpreview-collapsible-placeholder"
			],
			"dependencies": [
				"web2017-polyfills",
				"ext.popups.images",
				"mediawiki.experiments",
				"mediawiki.jqueryMsg",
				"mediawiki.storage",
				"mediawiki.Title",
				"mediawiki.ui.checkbox",
				"mediawiki.Uri",
				"mediawiki.user",
				"mediawiki.util",
				"codex-search-styles"
			]
		}
	},
	"ResourceFileModulePaths": {
		"localBasePath": "",
		"remoteExtPath": "Popups"
	},
	"ServiceWiringFiles": [
		"includes/ServiceWiring.php"
	],
	"DefaultUserOptions": {
		"popupsreferencepreviews": 0,
		"popups-reference-previews": 0
	},
	"manifest_version": 2
}<|MERGE_RESOLUTION|>--- conflicted
+++ resolved
@@ -10,11 +10,7 @@
 	"descriptionmsg": "popups-desc",
 	"license-name": "GPL-2.0-or-later",
 	"requires": {
-<<<<<<< HEAD
-		"MediaWiki": ">= 1.39.0"
-=======
 		"MediaWiki": ">= 1.41"
->>>>>>> 403fca9f
 	},
 	"AutoloadNamespaces": {
 		"Popups\\": "includes/"
@@ -154,32 +150,17 @@
 			}
 		},
 		"ext.popups": {
-<<<<<<< HEAD
-			"targets": [
-				"desktop",
-				"mobile"
-			],
-			"scripts": [
-=======
 			"es6": true,
 			"packageFiles": [
 				{
 					"name": "resources/ext.popups/types.json",
 					"callback": "Popups\\PopupsHooks::getCustomPopupTypes"
 				},
->>>>>>> 403fca9f
 				"resources/ext.popups/index.js"
 			]
 		},
 		"ext.popups.main": {
-<<<<<<< HEAD
-			"targets": [
-				"desktop",
-				"mobile"
-			],
-=======
 			"es6": true,
->>>>>>> 403fca9f
 			"scripts": [
 				"resources/dist/index.js"
 			],
