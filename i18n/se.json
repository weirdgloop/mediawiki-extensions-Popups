--- conflicted
+++ resolved
@@ -3,14 +3,9 @@
 		"authors": [
 			"Ante75",
 			"Kimberli Mäkäräinen (WMNO)",
-<<<<<<< HEAD
-			"Yupik",
-			"Lea-Christine Sara"
-=======
 			"Lea-Christine Sara",
 			"WMNO sámeprošeakta",
 			"Yupik"
->>>>>>> 3567c401
 		]
 	},
 	"popups-desc": "Ovdačájáheapmi ihtá go geavaheaddji bisánastá liŋkka bajil",
@@ -31,12 +26,6 @@
 	"popups-preview-disambiguation-link": "Čajet sullasaš siidduid",
 	"prefs-reading": "Lohkanásahusat",
 	"popups-prefs-optin": "Raba ovdačájehemiid (ovdagihtii čájehit fáttáid logadettiin ovtta siiddu)",
-<<<<<<< HEAD
-	"popups-refpreview-reference": "Gáldu",
-	"popups-refpreview-note": "Fuomáš",
-	"popups-refpreview-web": "Neahttagáldu"
-=======
 	"popups-prefs-disable-nav-gadgets-info": "Don fertet [[$1|«Navigation Popups» liigedoaimma jáddadit]] liigedoaimmaid heivehusaid vuolde, vai aktiverejuvvo ovdagihtiičájeheapmi.",
 	"popups-prefs-conflicting-gadgets-info": "Dihto lassidoaimmat ja eará heivehusat sáhttet váikkuhit dán doibmii. Jus čuožžilit váttisvuođat, iskka iežat lassidoaimmaid ja geavaheaddjeskripttaid, maiddái vuogádatviidosaš skripttaid."
->>>>>>> 3567c401
 }