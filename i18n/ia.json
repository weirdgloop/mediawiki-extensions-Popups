{
	"@metadata": {
		"authors": [
			"McDutchie"
		]
	},
	"popups-desc": "Monstra previsualisationes emergente quando le usator passa le mouse supra un ligamine",
	"popups-settings-title": "Previsualisationes",
	"popups-settings-option-page": "Previsualisationes de pagina",
	"popups-settings-option-page-description": "Obtener previsualisationes rapide de topicos durante le lectura de un pagina.",
	"popups-settings-option-reference": "Previsualisationes de referentias",
	"popups-settings-option-reference-description": "Obtener previsualisationes rapide de referentias durante le lectura de un pagina.",
	"popups-settings-save": "Salveguardar",
	"popups-settings-help-ok": "Facite",
	"popups-settings-cancel": "Cancellar",
	"popups-settings-help": "Tu pote reactivar le previsualisationes usante un ligamine in le pede del pagina.",
	"popups-settings-enable": "Modificar le parametros de previsualisation",
	"popups-settings-icon-gear-title": "Cambiar le parametros de previsualisation de paginas",
	"popups-preview-no-preview": "Un problema ha occurrite in le rendition de iste previsualisation",
	"popups-preview-footer-read": "Visitar iste pagina",
	"popups-preview-disambiguation": "Iste titulo face referentia a plus de un pagina",
	"popups-preview-disambiguation-link": "Vider paginas similar",
	"prefs-reading": "Preferentias de lectura",
	"popups-prefs-optin": "Activar le previsualisation de paginas (obtener rapide previsualisationes de topicos durante le lectura de un pagina)",
	"popups-prefs-disable-nav-gadgets-info": "Es necessari [[$1|disactivar le accessorio Fenestras emergente de navigation]] in tu preferentias de Accessorios pro activar le previsualisation de paginas.",
<<<<<<< HEAD
	"popups-prefs-conflicting-gadgets-info": "Certe gadgets e altere personalisationes pote influentiar le efficacia de iste function. Si tu incontra problemas, per favor revide tu gadgets e scripts de usator, incluse le globales.",
	"popups-prefs-navpopups-gadget-conflict-info": "Tu ha activate le accessorio [[$1|Fenestras emergente de navigation]], dunque tu non videra le previsualisationes que iste function forni. Dependente de tu wiki, le nomine del accessorio pote esser un poco differente. Si tu continua a incontrar problemas, per favor revide tu accessorios e scripts de usator, incluse le globales.",
	"popups-prefs-reftooltips-gadget-conflict-info": "Tu ha activate le accessorio [[$1|Legendas emergente de referentias]], dunque tu non videra le previsualisationes de referentias, ma tu videra totevia le previsualisationes de paginas. Dependente de tu wiki, le nomine del accessorio pote esser un poco differente. Si tu continua a incontrar problemas, per favor revide tu accessorios e scripts de usator, incluse le globales.",
	"popups-prefs-reftooltips-and-navpopups-gadget-conflict-info": "Tu ha activate le gadgets [[$1|Fenestras emergente de navigation]] e [[$1|Legendas emergente de referentias]], dunque tu non videra le previsualisationes que iste function forni. Dependente de tu wiki, le nomines del gadgets pote esser un poco differente. Si tu continua a incontrar problemas, per favor revide tu gadgets e scripts de usator, incluse le globales.",
	"popups-refpreview-reference": "Referentia",
	"popups-refpreview-book": "Referentia de libro",
	"popups-refpreview-journal": "Referentia de revista",
	"popups-refpreview-news": "Referentia de novas",
	"popups-refpreview-note": "Nota",
	"popups-refpreview-web": "Referentia web",
	"popups-refpreview-collapsible-placeholder": "Iste referentia include un figura que es troppo grande pro le previsualisation.",
	"popups-refpreview-user-preference-label": "Activar le previsualisation de referentias (obtener rapide previsualisationes de referentias durante le lectura de un pagina)",
	"popups-refpreview-beta-feature-message": "Previsualisationes de referentias",
	"popups-refpreview-beta-feature-description": "Monstrar un previsualisation de un referentia quando le mouse passa supra su marcator de nota a pede.\n\nNota ben: Si tu usa le accessorio [//en.wikipedia.org/wiki/Wikipedia:Tools/Navigation_popups Fenestras emergente de navigation] o le accessorio [[mw:Special:MyLanguage/Reference Tooltips|Legendas emergente de referentias]], tu non videra previsualisationes de referentias."
=======
	"popups-prefs-conflicting-gadgets-info": "Certe gadgets e altere personalisationes pote influentiar le efficacia de iste function. Si tu incontra problemas, per favor revide tu gadgets e scripts de usator, incluse le globales."
>>>>>>> 3567c401
}<|MERGE_RESOLUTION|>--- conflicted
+++ resolved
@@ -23,22 +23,5 @@
 	"prefs-reading": "Preferentias de lectura",
 	"popups-prefs-optin": "Activar le previsualisation de paginas (obtener rapide previsualisationes de topicos durante le lectura de un pagina)",
 	"popups-prefs-disable-nav-gadgets-info": "Es necessari [[$1|disactivar le accessorio Fenestras emergente de navigation]] in tu preferentias de Accessorios pro activar le previsualisation de paginas.",
-<<<<<<< HEAD
-	"popups-prefs-conflicting-gadgets-info": "Certe gadgets e altere personalisationes pote influentiar le efficacia de iste function. Si tu incontra problemas, per favor revide tu gadgets e scripts de usator, incluse le globales.",
-	"popups-prefs-navpopups-gadget-conflict-info": "Tu ha activate le accessorio [[$1|Fenestras emergente de navigation]], dunque tu non videra le previsualisationes que iste function forni. Dependente de tu wiki, le nomine del accessorio pote esser un poco differente. Si tu continua a incontrar problemas, per favor revide tu accessorios e scripts de usator, incluse le globales.",
-	"popups-prefs-reftooltips-gadget-conflict-info": "Tu ha activate le accessorio [[$1|Legendas emergente de referentias]], dunque tu non videra le previsualisationes de referentias, ma tu videra totevia le previsualisationes de paginas. Dependente de tu wiki, le nomine del accessorio pote esser un poco differente. Si tu continua a incontrar problemas, per favor revide tu accessorios e scripts de usator, incluse le globales.",
-	"popups-prefs-reftooltips-and-navpopups-gadget-conflict-info": "Tu ha activate le gadgets [[$1|Fenestras emergente de navigation]] e [[$1|Legendas emergente de referentias]], dunque tu non videra le previsualisationes que iste function forni. Dependente de tu wiki, le nomines del gadgets pote esser un poco differente. Si tu continua a incontrar problemas, per favor revide tu gadgets e scripts de usator, incluse le globales.",
-	"popups-refpreview-reference": "Referentia",
-	"popups-refpreview-book": "Referentia de libro",
-	"popups-refpreview-journal": "Referentia de revista",
-	"popups-refpreview-news": "Referentia de novas",
-	"popups-refpreview-note": "Nota",
-	"popups-refpreview-web": "Referentia web",
-	"popups-refpreview-collapsible-placeholder": "Iste referentia include un figura que es troppo grande pro le previsualisation.",
-	"popups-refpreview-user-preference-label": "Activar le previsualisation de referentias (obtener rapide previsualisationes de referentias durante le lectura de un pagina)",
-	"popups-refpreview-beta-feature-message": "Previsualisationes de referentias",
-	"popups-refpreview-beta-feature-description": "Monstrar un previsualisation de un referentia quando le mouse passa supra su marcator de nota a pede.\n\nNota ben: Si tu usa le accessorio [//en.wikipedia.org/wiki/Wikipedia:Tools/Navigation_popups Fenestras emergente de navigation] o le accessorio [[mw:Special:MyLanguage/Reference Tooltips|Legendas emergente de referentias]], tu non videra previsualisationes de referentias."
-=======
 	"popups-prefs-conflicting-gadgets-info": "Certe gadgets e altere personalisationes pote influentiar le efficacia de iste function. Si tu incontra problemas, per favor revide tu gadgets e scripts de usator, incluse le globales."
->>>>>>> 3567c401
 }