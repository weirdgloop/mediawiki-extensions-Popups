{
	"@metadata": {
		"authors": [
			"LoveIceLang",
			"Snævar",
<<<<<<< HEAD
			"Sveinn í Felli",
			"Stefán Örvar Sigmundsson"
=======
			"Stefán Örvar Sigmundsson",
			"Sveinn í Felli"
>>>>>>> 3567c401
		]
	},
	"popups-desc": "Sýnir forskoðunar sprettiglugga þegar notandi hangir yfir tengli",
	"popups-settings-title": "Forskoðanir",
	"popups-settings-option-page": "Virkja",
	"popups-settings-option-page-description": "Fá snögga forskoðun á viðfangsefni á meðan þú lest síðu.",
	"popups-settings-option-reference": "Forskoðun á heimildum",
	"popups-settings-option-reference-description": "Fá snöggar forskoðanir á heimildum á meðan þú lest síðu.",
	"popups-settings-save": "Vista",
	"popups-settings-help-ok": "Lokið",
	"popups-settings-cancel": "Hætta við",
	"popups-settings-help": "Þú getur kveikt aftur á forskoðun með því að nota tengil neðst á síðunni.",
	"popups-settings-enable": "Breyta forskoðunarstillingum",
	"popups-settings-icon-gear-title": "Breyta stillingum forskoðunar síðu",
	"popups-preview-no-preview": "Það var villa við að sýna þessa forskoðun",
	"popups-preview-footer-read": "Fara á þessa síðu",
	"popups-preview-disambiguation": "Þessi titil tengist fleiri en einni síðu",
	"popups-preview-disambiguation-link": "Skoða svipaðar síður",
	"prefs-reading": "Kjörstillingar við lestur",
	"popups-prefs-optin": "Virkja forskoðun síðna (fá snögga forskoðun á efni á meðan þú lest síðu)",
<<<<<<< HEAD
	"popups-prefs-disable-nav-gadgets-info": "Þú þarft að [[$1|afvirkja Navigation popups-græjuna]] í stillingunum þínum til að virkja forskoðun síðna.",
	"popups-prefs-reftooltips-gadget-conflict-info": "Þú ert með [[$1|Reference Tooltips]]-græjuna virkjaða svo þú munt ekki sjá tilvísunarforskoðun en þú munt sjá síðuforskoðun. Eftir því hvaða wiki þú hefur kann græjan að heita aðeins frábrugðu nafni. Ef þú heldur áfram að lenda í vandræðum skalt þú fara yfir græjurnar þínar og notendaskriftur, þar með talið altækar.",
	"popups-refpreview-reference": "Tilvísun",
	"popups-refpreview-book": "Tilvísun í bók",
	"popups-refpreview-journal": "Tilvísun í tímarit",
	"popups-refpreview-news": "Tilvísun í frétt",
	"popups-refpreview-note": "Athugasemd",
	"popups-refpreview-web": "Veftilvísun",
	"popups-refpreview-collapsible-placeholder": "Þessi tilvísun inniheldur hlut sem passar ekki í forskoðun.",
	"popups-refpreview-user-preference-label": "Virkja forskoðanir heimilda (fá snögga forskoðun á heimild á meðan þú lest síðu)",
	"popups-refpreview-beta-feature-message": "Forskoðun heimilda"
=======
	"popups-prefs-disable-nav-gadgets-info": "Þú þarft að [[$1|afvirkja Navigation popups-græjuna]] í stillingunum þínum til að virkja forskoðun síðna."
>>>>>>> 3567c401
}<|MERGE_RESOLUTION|>--- conflicted
+++ resolved
@@ -3,13 +3,8 @@
 		"authors": [
 			"LoveIceLang",
 			"Snævar",
-<<<<<<< HEAD
-			"Sveinn í Felli",
-			"Stefán Örvar Sigmundsson"
-=======
 			"Stefán Örvar Sigmundsson",
 			"Sveinn í Felli"
->>>>>>> 3567c401
 		]
 	},
 	"popups-desc": "Sýnir forskoðunar sprettiglugga þegar notandi hangir yfir tengli",
@@ -30,19 +25,5 @@
 	"popups-preview-disambiguation-link": "Skoða svipaðar síður",
 	"prefs-reading": "Kjörstillingar við lestur",
 	"popups-prefs-optin": "Virkja forskoðun síðna (fá snögga forskoðun á efni á meðan þú lest síðu)",
-<<<<<<< HEAD
-	"popups-prefs-disable-nav-gadgets-info": "Þú þarft að [[$1|afvirkja Navigation popups-græjuna]] í stillingunum þínum til að virkja forskoðun síðna.",
-	"popups-prefs-reftooltips-gadget-conflict-info": "Þú ert með [[$1|Reference Tooltips]]-græjuna virkjaða svo þú munt ekki sjá tilvísunarforskoðun en þú munt sjá síðuforskoðun. Eftir því hvaða wiki þú hefur kann græjan að heita aðeins frábrugðu nafni. Ef þú heldur áfram að lenda í vandræðum skalt þú fara yfir græjurnar þínar og notendaskriftur, þar með talið altækar.",
-	"popups-refpreview-reference": "Tilvísun",
-	"popups-refpreview-book": "Tilvísun í bók",
-	"popups-refpreview-journal": "Tilvísun í tímarit",
-	"popups-refpreview-news": "Tilvísun í frétt",
-	"popups-refpreview-note": "Athugasemd",
-	"popups-refpreview-web": "Veftilvísun",
-	"popups-refpreview-collapsible-placeholder": "Þessi tilvísun inniheldur hlut sem passar ekki í forskoðun.",
-	"popups-refpreview-user-preference-label": "Virkja forskoðanir heimilda (fá snögga forskoðun á heimild á meðan þú lest síðu)",
-	"popups-refpreview-beta-feature-message": "Forskoðun heimilda"
-=======
 	"popups-prefs-disable-nav-gadgets-info": "Þú þarft að [[$1|afvirkja Navigation popups-græjuna]] í stillingunum þínum til að virkja forskoðun síðna."
->>>>>>> 3567c401
 }