--- conflicted
+++ resolved
@@ -22,15 +22,7 @@
 		"BeforePageDisplay": "PopupsHooks",
 		"ResourceLoaderGetConfigVars": "PopupsHooks",
 		"GetPreferences": "PopupsHooks",
-<<<<<<< HEAD
-		"UserGetDefaultOptions": "PopupsHooks",
-		"MakeGlobalVariablesScript": "PopupsHooks",
-		"LocalUserCreated": "PopupsHooks",
-		"GetBetaFeaturePreferences": "PopupsHooks",
-		"HtmlCacheUpdaterAppendUrls": "PopupsHooks"
-=======
 		"MakeGlobalVariablesScript": "PopupsHooks"
->>>>>>> 3567c401
 	},
 	"HookHandlers": {
 		"PopupsHooks": {
