{
	"@metadata": {
		"authors": [
			"Andriykopanytsia",
			"Base",
			"DDPAT",
			"Ice bulldog",
			"Movses",
			"Olion",
			"Piramidion",
			"Renamerr",
			"Vlad5250",
			"Ата",
			"Максим Підліснюк"
		]
	},
	"popups-message": "Попередній перегляд",
	"popups-desc": "Показує спливні вікна з попереднім переглядом сторінки при наведенні вказівника миші на посилання",
	"popups-settings-title": "Спливні вікна",
	"popups-settings-option-page": "Попередній перегляд сторінки",
	"popups-settings-option-page-description": "Отримувати швидкий попередній перегляд теми під час читання сторінки.",
	"popups-settings-option-reference": "Попередній перегляд джерел",
	"popups-settings-option-reference-description": "Отримайте швидкий попередній перегляд джерел під час читання сторінки.",
	"popups-settings-save": "Зберегти",
	"popups-settings-help-ok": "Готово",
	"popups-settings-cancel": "Скасувати",
	"popups-settings-help": "Ви можете повернути назад передперегляди з допомогою посилання унизу сторінки.",
	"popups-settings-enable": "Редагувати налаштування спливних вікон",
	"popups-settings-icon-gear-title": "Змініть параметри попереднього перегляду сторінки",
	"popups-preview-no-preview": "Сталася проблема під час показу цього попереднього перегляду",
	"popups-preview-footer-read": "Перейти на цю сторінку",
	"popups-preview-disambiguation": "Ця назва стосується більше ніж однієї сторінки",
	"popups-preview-disambiguation-link": "Див. подібні сторінки",
	"prefs-reading": "Параметри читання",
	"popups-prefs-optin": "Дозволити попередні перегляди сторінок (отримувати швидкі попередні перегляди тем під час читання сторінки)",
	"popups-prefs-disable-nav-gadgets-info": "Щоб увімкнути попередні перегляди сторінок, вам треба [[$1| вимкнути додаток навігаційних спливних вікон]] на вкладці «Додатки» своїх налаштувань.",
<<<<<<< HEAD
	"popups-prefs-conflicting-gadgets-info": "Деякі додатки та інші персональні налаштування можуть вплинути на продуктивність цієї функції. Якщо у вас виникають якісь проблеми, будь ласка, перевірте свої додатки та користувацькі скрипти, включно з глобальними.",
	"popups-prefs-navpopups-gadget-conflict-info": "У вас увімкнено додаток [[$1|спливних вікон навігації]], тому ви не побачите попередніх переглядів, передбачених цією функцією. Залежно від вашої вікі, додаток може мати дещо відмінну назву. Якщо ви продовжуєте відчувати проблеми, перегляньте свої додатки та користувацькі скрипти, у тому числі глобальні.",
	"popups-prefs-reftooltips-gadget-conflict-info": "У вас увімкнено додаток [[$1|спливних приміток]], тому ви не бачитимете попередніх переглядів приміток, але все одно бачитимете попередній перегляд сторінок. Залежно від вашої вікі, додаток може мати дещо відмінну назву. Якщо ви продовжуєте відчувати проблеми, перегляньте свої додатки та скрипти користувача, у тому числі глобальні.",
	"popups-prefs-reftooltips-and-navpopups-gadget-conflict-info": "У вас увімкнено [[$1|спливні вікна]] та [[$1|спливні примітки]], тому ви не побачите попередніх переглядів, які надає ця функція. Залежно від вашої вікі, додатки можуть мати дещо відмінні назви. Якщо ви продовжуєте стикатися з проблемами, перегляньте свої додатки та користувацькі скрипти, у тому числі глобальні.",
	"popups-refpreview-reference": "Виноска",
	"popups-refpreview-book": "Зноска на книгу",
	"popups-refpreview-journal": "Виноска на журнал",
	"popups-refpreview-news": "Зноска на новини",
	"popups-refpreview-note": "Нотатка",
	"popups-refpreview-web": "Виноска на веб-сайт",
	"popups-refpreview-collapsible-placeholder": "Ця примітка включає рисунок, який не вміщається до попереднього перегляду.",
	"popups-refpreview-user-preference-label": "Дозволити попередній перегляд виносок (отримувати швидкі попередні перегляди виносок під час читання сторінки)",
	"popups-refpreview-beta-feature-message": "Попередній перегляд джерел",
	"popups-refpreview-beta-feature-description": "Показування попереднього перегляду примітки при наведенні вказівника миші на її номер у тексті.\n\nБудь ласка, зверніть увагу: Якщо ви використовуєте додаток [//en.wikipedia.org/wiki/Wikipedia:Tools/Navigation_popups «Навігаційні спливні вікна»] або додаток [[mw:Special:MyLanguage/Reference Tooltips|«Спливні підказки»]], то ви не побачите попередній перегляд приміток."
=======
	"popups-prefs-conflicting-gadgets-info": "Деякі додатки та інші персональні налаштування можуть вплинути на продуктивність цієї функції. Якщо у вас виникають якісь проблеми, будь ласка, перевірте свої додатки та користувацькі скрипти, включно з глобальними."
>>>>>>> 3567c401
}<|MERGE_RESOLUTION|>--- conflicted
+++ resolved
@@ -34,22 +34,5 @@
 	"prefs-reading": "Параметри читання",
 	"popups-prefs-optin": "Дозволити попередні перегляди сторінок (отримувати швидкі попередні перегляди тем під час читання сторінки)",
 	"popups-prefs-disable-nav-gadgets-info": "Щоб увімкнути попередні перегляди сторінок, вам треба [[$1| вимкнути додаток навігаційних спливних вікон]] на вкладці «Додатки» своїх налаштувань.",
-<<<<<<< HEAD
-	"popups-prefs-conflicting-gadgets-info": "Деякі додатки та інші персональні налаштування можуть вплинути на продуктивність цієї функції. Якщо у вас виникають якісь проблеми, будь ласка, перевірте свої додатки та користувацькі скрипти, включно з глобальними.",
-	"popups-prefs-navpopups-gadget-conflict-info": "У вас увімкнено додаток [[$1|спливних вікон навігації]], тому ви не побачите попередніх переглядів, передбачених цією функцією. Залежно від вашої вікі, додаток може мати дещо відмінну назву. Якщо ви продовжуєте відчувати проблеми, перегляньте свої додатки та користувацькі скрипти, у тому числі глобальні.",
-	"popups-prefs-reftooltips-gadget-conflict-info": "У вас увімкнено додаток [[$1|спливних приміток]], тому ви не бачитимете попередніх переглядів приміток, але все одно бачитимете попередній перегляд сторінок. Залежно від вашої вікі, додаток може мати дещо відмінну назву. Якщо ви продовжуєте відчувати проблеми, перегляньте свої додатки та скрипти користувача, у тому числі глобальні.",
-	"popups-prefs-reftooltips-and-navpopups-gadget-conflict-info": "У вас увімкнено [[$1|спливні вікна]] та [[$1|спливні примітки]], тому ви не побачите попередніх переглядів, які надає ця функція. Залежно від вашої вікі, додатки можуть мати дещо відмінні назви. Якщо ви продовжуєте стикатися з проблемами, перегляньте свої додатки та користувацькі скрипти, у тому числі глобальні.",
-	"popups-refpreview-reference": "Виноска",
-	"popups-refpreview-book": "Зноска на книгу",
-	"popups-refpreview-journal": "Виноска на журнал",
-	"popups-refpreview-news": "Зноска на новини",
-	"popups-refpreview-note": "Нотатка",
-	"popups-refpreview-web": "Виноска на веб-сайт",
-	"popups-refpreview-collapsible-placeholder": "Ця примітка включає рисунок, який не вміщається до попереднього перегляду.",
-	"popups-refpreview-user-preference-label": "Дозволити попередній перегляд виносок (отримувати швидкі попередні перегляди виносок під час читання сторінки)",
-	"popups-refpreview-beta-feature-message": "Попередній перегляд джерел",
-	"popups-refpreview-beta-feature-description": "Показування попереднього перегляду примітки при наведенні вказівника миші на її номер у тексті.\n\nБудь ласка, зверніть увагу: Якщо ви використовуєте додаток [//en.wikipedia.org/wiki/Wikipedia:Tools/Navigation_popups «Навігаційні спливні вікна»] або додаток [[mw:Special:MyLanguage/Reference Tooltips|«Спливні підказки»]], то ви не побачите попередній перегляд приміток."
-=======
 	"popups-prefs-conflicting-gadgets-info": "Деякі додатки та інші персональні налаштування можуть вплинути на продуктивність цієї функції. Якщо у вас виникають якісь проблеми, будь ласка, перевірте свої додатки та користувацькі скрипти, включно з глобальними."
->>>>>>> 3567c401
 }