{
	"@metadata": {
		"authors": [
			"Beta16",
			"Fierodelveneto",
			"Fringio",
			"Nemo bis",
			"Redredsonia",
			"Sakretsu",
			"TecnoMaster",
			"Valepert"
		]
	},
	"popups-message": "Anteprime",
	"popups-desc": "Mostra un popup di anteprima quando l'utente passa il puntatore sopra ad un collegamento",
	"popups-settings-title": "Anteprime",
	"popups-settings-option-page": "Anteprima delle pagine",
	"popups-settings-option-page-description": "Ottieni una veloce anteprima di un argomento mentre leggi una pagina.",
	"popups-settings-option-reference": "Anteprima note",
	"popups-settings-option-reference-description": "Ottieni una veloce anteprima di una nota mentre leggi una pagina.",
	"popups-settings-save": "Salva",
	"popups-settings-help-ok": "Fatto",
	"popups-settings-cancel": "Annulla",
	"popups-settings-help": "Puoi riattivare le anteprime utilizzando il collegamento in fondo alla pagina.",
	"popups-settings-enable": "Modifica impostazioni anteprima",
	"popups-settings-icon-gear-title": "Modifica le impostazioni di anteprima delle pagine",
	"popups-preview-no-preview": "Si è verificato un problema nella visualizzazione di questa anteprima",
	"popups-preview-footer-read": "Vai a questa pagina",
	"popups-preview-disambiguation": "Questo titolo si riferisce a più di una pagina",
	"popups-preview-disambiguation-link": "Vedi pagine simili",
	"prefs-reading": "Preferenze di lettura",
	"popups-prefs-optin": "Abilita l'anteprima delle pagine (ottieni una veloce anteprima di un argomento mentre leggi una pagina)",
	"popups-prefs-disable-nav-gadgets-info": "Devi [[$1|disabilitare l'accessorio Popup di navigazione]] dalla scheda Accessori per abilitare l'anteprima delle pagine.",
<<<<<<< HEAD
	"popups-prefs-conflicting-gadgets-info": "Alcuni accessori e altre personalizzazioni potrebbero influire sulle prestazioni di questa funzionalità. Se hai qualche problema rivedi i tuoi accessori e gli script utente, inclusi quelli globali.",
	"popups-prefs-navpopups-gadget-conflict-info": "Hai abilitato l'accessorio [[$1|Popup di navigazione]] quindi non vedrai le anteprime mostrate da questa preferenza. Se riscontri problemi, verifica i tuoi accessori e la personalizzazione del tema, incluso quello globale.",
	"popups-prefs-reftooltips-gadget-conflict-info": "Hai abilitato l'accessorio [[$1|Reference Tooltips]] quindi non vedrai l'anteprima delle note, ma continuerai a ottenere l'anteprima delle pagine. In base alla tua wiki, l'accessorio potrebbe avere un nome differente. Se riscontri problemi, verifica i tuoi accessori e la personalizzazione del tema, incluso quello globale.",
	"popups-prefs-reftooltips-and-navpopups-gadget-conflict-info": "Hai abilitato gli accessori [[$1|Popup di navigazione]] e [[$1|Reference Tooltips]] quindi non vedrai le anteprime. In base alla tua wiki, gli accessori potrebbero avere un nome differente. Se riscontri problemi, verifica i tuoi accessori e la personalizzazione del tema, incluso quello globale.",
	"popups-refpreview-reference": "Riferimento",
	"popups-refpreview-book": "Riferimento a libro",
	"popups-refpreview-news": "Riferimento a notizie",
	"popups-refpreview-note": "Nota",
	"popups-refpreview-web": "Riferimento a sito web",
	"popups-refpreview-collapsible-placeholder": "Questa nota include una figura che non rientra nell'anteprima.",
	"popups-refpreview-user-preference-label": "Abilita l'anteprima delle note (ottieni una veloce anteprima di un riferimento mentre leggi una pagina)",
	"popups-refpreview-beta-feature-message": "Anteprima note",
	"popups-refpreview-beta-feature-description": "Mostra l'anteprima di una nota quando si posiziona il mouse sul suo marcatore.\n\nAttenzione: le anteprime delle note non appaiono se si tiene attivo l'accessorio dei [https://it.wikipedia.org/wiki/Aiuto:Accessori/Popup_di_navigazione popup] o se si ha attivo l'accessorio [[mw:Special:MyLanguage/Reference Tooltips|Reference Tooltips]]."
=======
	"popups-prefs-conflicting-gadgets-info": "Alcuni accessori e altre personalizzazioni potrebbero influire sulle prestazioni di questa funzionalità. Se hai qualche problema rivedi i tuoi accessori e gli script utente, inclusi quelli globali."
>>>>>>> 3567c401
}<|MERGE_RESOLUTION|>--- conflicted
+++ resolved
@@ -31,21 +31,5 @@
 	"prefs-reading": "Preferenze di lettura",
 	"popups-prefs-optin": "Abilita l'anteprima delle pagine (ottieni una veloce anteprima di un argomento mentre leggi una pagina)",
 	"popups-prefs-disable-nav-gadgets-info": "Devi [[$1|disabilitare l'accessorio Popup di navigazione]] dalla scheda Accessori per abilitare l'anteprima delle pagine.",
-<<<<<<< HEAD
-	"popups-prefs-conflicting-gadgets-info": "Alcuni accessori e altre personalizzazioni potrebbero influire sulle prestazioni di questa funzionalità. Se hai qualche problema rivedi i tuoi accessori e gli script utente, inclusi quelli globali.",
-	"popups-prefs-navpopups-gadget-conflict-info": "Hai abilitato l'accessorio [[$1|Popup di navigazione]] quindi non vedrai le anteprime mostrate da questa preferenza. Se riscontri problemi, verifica i tuoi accessori e la personalizzazione del tema, incluso quello globale.",
-	"popups-prefs-reftooltips-gadget-conflict-info": "Hai abilitato l'accessorio [[$1|Reference Tooltips]] quindi non vedrai l'anteprima delle note, ma continuerai a ottenere l'anteprima delle pagine. In base alla tua wiki, l'accessorio potrebbe avere un nome differente. Se riscontri problemi, verifica i tuoi accessori e la personalizzazione del tema, incluso quello globale.",
-	"popups-prefs-reftooltips-and-navpopups-gadget-conflict-info": "Hai abilitato gli accessori [[$1|Popup di navigazione]] e [[$1|Reference Tooltips]] quindi non vedrai le anteprime. In base alla tua wiki, gli accessori potrebbero avere un nome differente. Se riscontri problemi, verifica i tuoi accessori e la personalizzazione del tema, incluso quello globale.",
-	"popups-refpreview-reference": "Riferimento",
-	"popups-refpreview-book": "Riferimento a libro",
-	"popups-refpreview-news": "Riferimento a notizie",
-	"popups-refpreview-note": "Nota",
-	"popups-refpreview-web": "Riferimento a sito web",
-	"popups-refpreview-collapsible-placeholder": "Questa nota include una figura che non rientra nell'anteprima.",
-	"popups-refpreview-user-preference-label": "Abilita l'anteprima delle note (ottieni una veloce anteprima di un riferimento mentre leggi una pagina)",
-	"popups-refpreview-beta-feature-message": "Anteprima note",
-	"popups-refpreview-beta-feature-description": "Mostra l'anteprima di una nota quando si posiziona il mouse sul suo marcatore.\n\nAttenzione: le anteprime delle note non appaiono se si tiene attivo l'accessorio dei [https://it.wikipedia.org/wiki/Aiuto:Accessori/Popup_di_navigazione popup] o se si ha attivo l'accessorio [[mw:Special:MyLanguage/Reference Tooltips|Reference Tooltips]]."
-=======
 	"popups-prefs-conflicting-gadgets-info": "Alcuni accessori e altre personalizzazioni potrebbero influire sulle prestazioni di questa funzionalità. Se hai qualche problema rivedi i tuoi accessori e gli script utente, inclusi quelli globali."
->>>>>>> 3567c401
 }