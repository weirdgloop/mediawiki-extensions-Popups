{
	"@metadata": {
		"authors": [
			"Dipsacus fullonum",
			"Jhertel",
			"Saederup92",
			"Weblars",
			"Dipsacus fullonum"
		]
	},
	"popups-settings-option-page": "Aktiver",
	"popups-settings-save": "Gem",
	"popups-settings-help-ok": "Færdig",
	"popups-settings-cancel": "Annullér",
	"popups-preview-footer-read": "Gå til denne side",
	"popups-preview-disambiguation": "Denne titel relaterer til mere end en side",
	"popups-preview-disambiguation-link": "Vis lignende sider",
	"prefs-reading": "Læsepræferencer",
	"popups-prefs-optin": "Forhåndsvisninger (få hurtig forhåndsvisning af et emne mens du læser en side):",
<<<<<<< HEAD
	"popups-prefs-conflicting-gadgets-info": "Visse gadgets og andre personlige indstillinger kan påvirke denne funktion negativt. Hvis du oplever problemer, så check dine gadgets og brugerscripts, inklusiv dine globale scripts.",
	"popups-refpreview-reference": "Reference",
	"popups-refpreview-book": "Bogreference",
	"popups-refpreview-journal": "Tidsskriftsreference",
	"popups-refpreview-news": "Nyhedsreference",
	"popups-refpreview-web": "Webreference"
=======
	"popups-prefs-conflicting-gadgets-info": "Visse gadgets og andre personlige indstillinger kan påvirke denne funktion negativt. Hvis du oplever problemer, så check dine gadgets og brugerscripts, inklusiv dine globale scripts."
>>>>>>> 3567c401
}<|MERGE_RESOLUTION|>--- conflicted
+++ resolved
@@ -4,8 +4,7 @@
 			"Dipsacus fullonum",
 			"Jhertel",
 			"Saederup92",
-			"Weblars",
-			"Dipsacus fullonum"
+			"Weblars"
 		]
 	},
 	"popups-settings-option-page": "Aktiver",
@@ -17,14 +16,5 @@
 	"popups-preview-disambiguation-link": "Vis lignende sider",
 	"prefs-reading": "Læsepræferencer",
 	"popups-prefs-optin": "Forhåndsvisninger (få hurtig forhåndsvisning af et emne mens du læser en side):",
-<<<<<<< HEAD
-	"popups-prefs-conflicting-gadgets-info": "Visse gadgets og andre personlige indstillinger kan påvirke denne funktion negativt. Hvis du oplever problemer, så check dine gadgets og brugerscripts, inklusiv dine globale scripts.",
-	"popups-refpreview-reference": "Reference",
-	"popups-refpreview-book": "Bogreference",
-	"popups-refpreview-journal": "Tidsskriftsreference",
-	"popups-refpreview-news": "Nyhedsreference",
-	"popups-refpreview-web": "Webreference"
-=======
 	"popups-prefs-conflicting-gadgets-info": "Visse gadgets og andre personlige indstillinger kan påvirke denne funktion negativt. Hvis du oplever problemer, så check dine gadgets og brugerscripts, inklusiv dine globale scripts."
->>>>>>> 3567c401
 }