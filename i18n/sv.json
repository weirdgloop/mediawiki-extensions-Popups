--- conflicted
+++ resolved
@@ -8,8 +8,7 @@
 			"Lokal Profil",
 			"Sabelöga",
 			"Skalman",
-			"WikiPhoenix",
-			"Lejonel"
+			"WikiPhoenix"
 		]
 	},
 	"popups-message": "Förhandsvisningar",
@@ -32,22 +31,5 @@
 	"prefs-reading": "Läsningsinställningar",
 	"popups-prefs-optin": "Aktivera förhandsvisningar av sidor (få kortfattade förhandsvisningar av ett ämne medan du läser en sida)",
 	"popups-prefs-disable-nav-gadgets-info": "Du måste [[$1|inaktivera finessen för navigationspopup]] från Finesser-fliken för att aktivera förhandsvisningar av sidor.",
-<<<<<<< HEAD
-	"popups-prefs-conflicting-gadgets-info": "Vissa finesser och andra anpassningar kan påverka den här funktionens prestanda. Om du upplever problem, vänligen granska dina finesser och användarskript, medräknat globala sådana.",
-	"popups-prefs-navpopups-gadget-conflict-info": "Du har aktiverat finessen [[$1|Navigation popups]], så du kommer inte att se förhandsvisningar ifrån denna funktion. Beroende på din wiki kan finessen ha ett lite annorlunda namn. Om du fortsätter uppleva problem kan du granska dina finesser och användarskript, inklusive de globala.",
-	"popups-prefs-reftooltips-gadget-conflict-info": "Du har aktiverat finessen [[$1|Reference Tooltips]], så du kommer inte att se förhandsvisningar av referenser men kommer fortfarande se förhandsvisningar av sidor. Beroende på din wiki kan finessen ha ett lite annorlunda namn. Om du fortsätter uppleva problem kan du granska dina finesser och användarskript, inklusive de globala.",
-	"popups-prefs-reftooltips-and-navpopups-gadget-conflict-info": "Du har aktiverat finesserna [[$1|Navigation popups]] och [[$1|Reference Tooltips]], så du kommer inte att se förhandsvisningar ifrån denna funktion. Beroende på din wiki kan finesserna ha lite annorlunda namn. Om du fortsätter uppleva problem kan du granska dina finesser och användarskript, inklusive de globala.",
-	"popups-refpreview-reference": "Referens",
-	"popups-refpreview-book": "Bokreferens",
-	"popups-refpreview-journal": "Tidskriftsreferens",
-	"popups-refpreview-news": "Nyhetsreferens",
-	"popups-refpreview-note": "Fotnot",
-	"popups-refpreview-web": "Webbreferens",
-	"popups-refpreview-collapsible-placeholder": "Denna referens inkluderar en figur som inte får plats i förhandsvisningen.",
-	"popups-refpreview-user-preference-label": "Aktivera förhandsvisningar av referenser (få kortfattade förhandsvisningar av en referens medan du läser en sida)",
-	"popups-refpreview-beta-feature-message": "Förhandsvisning av referenser",
-	"popups-refpreview-beta-feature-description": "Visa en förhandsvisningar av en referens genom att lägga muspekaren över fotnotsmarkören.\n\nOBS: Om du använder finessen [https://en.wikipedia.org/wiki/Wikipedia:Tools/Navigation_popups Navigation popups] eller [[mw:Special:MyLanguage/Reference Tooltips|Reference Tooltips]] kommer du inte se förhandsgranskningar av referenser."
-=======
 	"popups-prefs-conflicting-gadgets-info": "Vissa finesser och andra anpassningar kan påverka den här funktionens prestanda. Om du upplever problem, vänligen granska dina finesser och användarskript, medräknat globala sådana."
->>>>>>> 3567c401
 }